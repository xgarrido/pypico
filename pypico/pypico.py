"""
Parameters for the Impatient Cosmologist
Author: Marius Millea
"""

_version = '3.3.0'

import cPickle, imp, os, sys, numpy, hashlib, time
from distutils.sysconfig import get_config_var, PREFIX, get_python_inc

""" Loaded datafiles will reside in this empty module. """
sys.modules['pypico.datafiles']=imp.new_module('pypico.datafiles')

def get_folder():
    """Get the folder where PICO was installed"""
    return os.path.dirname(os.path.abspath(__file__))

def get_include():
    """Get include flags needed for compiling C/Fortran code with the PICO library."""
    return ' '.join(['-I' + get_python_inc(),
                     '-I' + get_python_inc(plat_specific=True),
                     '-I%s'%numpy.get_include(),
                     '-I%s'%os.path.dirname(os.path.abspath(__file__))])

def get_link():
    """Get link flags needed for linking C/Fortran code with the PICO library."""
    return ' '.join(['-L%s -lpico '%os.path.dirname(os.path.abspath(__file__)),
                     '-L%s/lib'%PREFIX.strip()] +
                    get_config_var('LIBS').split() +
                    get_config_var('SYSLIBS').split() + 
                    ['-lpython' + get_config_var('VERSION')])


class PICO():
    """ 
    This is the base class for anyone creating a custom PICO datafile. 
    It represents a mapping from input values to output values.
    
    Note that if the input values are scalars and the output values 
    are vectors, then the code in this library can be used to call the 
    PICO object from C/Fortran.
    
    The fundamental methods are inputs() and outputs() which list possible
    inputs and returned outputs, and get(**inputs) which gets the outputs
    given some inputs.
    """
    
    def inputs(self):
        """
        Returns a list of strings corresponding to names of valid inputs.
        The get() method accepts keyword arguments corresponding to these inputs.
        """
        raise NotImplementedError
    
    
    def outputs(self):
        """
        Returns a list of strings corresponding to names of possible outputs.
        The get() method returns a dictionary with keys corresponding to these outputs. 
        """
        raise NotImplementedError

    def get(self,outputs=None,**inputs):
        """
        Evaluate this PICO function for the given **inputs.
        The keyword argument 'outputs' can specify a a subset of outputs 
        to actually calculate, or it can be None to calculate all outputs
        returned by PICO.outputs()
        """
        raise NotImplementedError


class CantUsePICO(Exception): 
    """
    This Exception is raised if for any reason 
    (including bad input values, failure load some files, etc...)
    PICO.get() cannot compute the result. 
    """
    pass

    
    
def _version_ok(version):
    """Checks for compatibility of a PICO datafile."""
    global _version
    mine = map(int,_version.split('.'))
    theirs = map(int,version.split('.'))
    return mine[0]==theirs[0] and mine[1]>=theirs[1]


def load_pico(datafile, verbose=False, module=None, check_version=True):
    """
    Load a PICO data datafile and return a PICO object.
    
    Parameters
    ----------
    
    datafile : 
        Path to the PICO datafile
    verbose, optional : 
        Whether to print debugging messages during calculation. (default: False)
    check_version, optional : 
        Can set to False to force PICO to use an old datafile. (default: False)
    module, optional : 
        If not None, it can specify a path to a Python file, which will 
        used instead of the code contained in the datafile. This is generally 
        used for debugging purposes only. (default: None)
    """
    
    try:
        with open(datafile) as f: data = cPickle.load(f)
    except Exception as e:
        raise Exception("Failed to open PICO datafile '%s'\n%s"%(datafile,e.message))
    
    if module: 
        imp.load_source(data['module_name'],module)
    else:
        code = data['code']
        
    try:
        mymod = imp.new_module(data['module_name'])
        exec code in mymod.__dict__
            sys.modules[data['module_name']]=mymod
    except Exception as e:
        raise Exception("Error executing PICO code for datafile '%s'\n%s"%(datafile,e))

    
    if check_version:
        if 'version' not in data:
            print "Warning: PICO datafile does not have version. Can't check compatibility."
        elif not _version_ok(data.get('version')):
            raise Exception("Your PICO version (%s) and the PICO version used to create the datafile '%s' (%s) are incompatible. Rerun with check_version=False to ignore this message."%(_version,datafile,data['version']))
    
    pico = cPickle.loads(data['pico'])
    data.pop('pico')
    pico._pico_data = data
    return pico

    
def create_pico(codefile,datafile,args=None,existing_pico=None):
    """
    Create a PICO datafile.
    
    A PICO datafile is a Pickle of a dictionary which contains 
    some Python code and an instance of a PICO class.
    
    Parameters
    ----------    
        codefile :
            A path to a Python module which contains a ``get_pico(*args)`` function. 
            The function should return a ``PICO`` object which gets Pickled into the 
            datafile.
        datafile :
            Path for the output datafile
        args, optional :
            Passed to get_pico(*args)
        existing_pico, optional :
            Don't call ``get_pico``, just bundle up this existing
            PICO object with the given code
    """
    
    print "Creating PICO datafile..."
    if existing_pico is None:
        name = 'pypico.datafiles.%s'%(hashlib.md5(os.path.abspath(codefile) + time.ctime()).hexdigest())
<<<<<<< HEAD
        mymod = imp.new_module(name)
        exec code in mymod.__dict__ 
        sys.modules[name]=mymod
=======
        mymod = imp.load_source(name,codefile)
>>>>>>> 9e7ee93e
        pico = mymod.get_pico(*args)
    else:
        pico = load_pico(existing_pico)
        name = pico._pico_data['module_name']
    print "Saving '%s'..."%(os.path.basename(datafile))
    with open(datafile,'w') as f: cPickle.dump({'code':open(codefile).read(),
                                                'module_name':name,
                                                'pico':cPickle.dumps(pico,protocol=2),
                                                'version':_version},
                                                f,protocol=2)<|MERGE_RESOLUTION|>--- conflicted
+++ resolved
@@ -27,59 +27,59 @@
     return ' '.join(['-L%s -lpico '%os.path.dirname(os.path.abspath(__file__)),
                      '-L%s/lib'%PREFIX.strip()] +
                     get_config_var('LIBS').split() +
-                    get_config_var('SYSLIBS').split() + 
+                    get_config_var('SYSLIBS').split() +
                     ['-lpython' + get_config_var('VERSION')])
 
 
 class PICO():
-    """ 
-    This is the base class for anyone creating a custom PICO datafile. 
+    """
+    This is the base class for anyone creating a custom PICO datafile.
     It represents a mapping from input values to output values.
-    
-    Note that if the input values are scalars and the output values 
-    are vectors, then the code in this library can be used to call the 
+
+    Note that if the input values are scalars and the output values
+    are vectors, then the code in this library can be used to call the
     PICO object from C/Fortran.
-    
+
     The fundamental methods are inputs() and outputs() which list possible
     inputs and returned outputs, and get(**inputs) which gets the outputs
     given some inputs.
     """
-    
+
     def inputs(self):
         """
         Returns a list of strings corresponding to names of valid inputs.
         The get() method accepts keyword arguments corresponding to these inputs.
         """
         raise NotImplementedError
-    
-    
+
+
     def outputs(self):
         """
         Returns a list of strings corresponding to names of possible outputs.
-        The get() method returns a dictionary with keys corresponding to these outputs. 
+        The get() method returns a dictionary with keys corresponding to these outputs.
         """
         raise NotImplementedError
 
     def get(self,outputs=None,**inputs):
         """
         Evaluate this PICO function for the given **inputs.
-        The keyword argument 'outputs' can specify a a subset of outputs 
+        The keyword argument 'outputs' can specify a a subset of outputs
         to actually calculate, or it can be None to calculate all outputs
         returned by PICO.outputs()
         """
         raise NotImplementedError
 
 
-class CantUsePICO(Exception): 
+class CantUsePICO(Exception):
     """
-    This Exception is raised if for any reason 
+    This Exception is raised if for any reason
     (including bad input values, failure load some files, etc...)
-    PICO.get() cannot compute the result. 
+    PICO.get() cannot compute the result.
     """
     pass
 
-    
-    
+
+
 def _version_ok(version):
     """Checks for compatibility of a PICO datafile."""
     global _version
@@ -91,64 +91,62 @@
 def load_pico(datafile, verbose=False, module=None, check_version=True):
     """
     Load a PICO data datafile and return a PICO object.
-    
+
     Parameters
     ----------
-    
-    datafile : 
+
+    datafile :
         Path to the PICO datafile
-    verbose, optional : 
+    verbose, optional :
         Whether to print debugging messages during calculation. (default: False)
-    check_version, optional : 
+    check_version, optional :
         Can set to False to force PICO to use an old datafile. (default: False)
-    module, optional : 
-        If not None, it can specify a path to a Python file, which will 
-        used instead of the code contained in the datafile. This is generally 
+    module, optional :
+        If not None, it can specify a path to a Python file, which will
+        used instead of the code contained in the datafile. This is generally
         used for debugging purposes only. (default: None)
     """
-    
+
     try:
         with open(datafile) as f: data = cPickle.load(f)
     except Exception as e:
         raise Exception("Failed to open PICO datafile '%s'\n%s"%(datafile,e.message))
-    
-    if module: 
+
+    if module:
         imp.load_source(data['module_name'],module)
     else:
         code = data['code']
-        
-    try:
-        mymod = imp.new_module(data['module_name'])
-        exec code in mymod.__dict__
+        try:
+            mymod = imp.new_module(data['module_name'])
+            exec code in mymod.__dict__
             sys.modules[data['module_name']]=mymod
-    except Exception as e:
-        raise Exception("Error executing PICO code for datafile '%s'\n%s"%(datafile,e))
+        except Exception as e:
+            raise Exception("Error executing PICO code for datafile '%s'\n%s"%(datafile,e))
 
-    
     if check_version:
         if 'version' not in data:
             print "Warning: PICO datafile does not have version. Can't check compatibility."
         elif not _version_ok(data.get('version')):
             raise Exception("Your PICO version (%s) and the PICO version used to create the datafile '%s' (%s) are incompatible. Rerun with check_version=False to ignore this message."%(_version,datafile,data['version']))
-    
+
     pico = cPickle.loads(data['pico'])
     data.pop('pico')
     pico._pico_data = data
     return pico
 
-    
+
 def create_pico(codefile,datafile,args=None,existing_pico=None):
     """
     Create a PICO datafile.
-    
-    A PICO datafile is a Pickle of a dictionary which contains 
+
+    A PICO datafile is a Pickle of a dictionary which contains
     some Python code and an instance of a PICO class.
-    
+
     Parameters
-    ----------    
+    ----------
         codefile :
-            A path to a Python module which contains a ``get_pico(*args)`` function. 
-            The function should return a ``PICO`` object which gets Pickled into the 
+            A path to a Python module which contains a ``get_pico(*args)`` function.
+            The function should return a ``PICO`` object which gets Pickled into the
             datafile.
         datafile :
             Path for the output datafile
@@ -158,17 +156,11 @@
             Don't call ``get_pico``, just bundle up this existing
             PICO object with the given code
     """
-    
+
     print "Creating PICO datafile..."
     if existing_pico is None:
         name = 'pypico.datafiles.%s'%(hashlib.md5(os.path.abspath(codefile) + time.ctime()).hexdigest())
-<<<<<<< HEAD
-        mymod = imp.new_module(name)
-        exec code in mymod.__dict__ 
-        sys.modules[name]=mymod
-=======
         mymod = imp.load_source(name,codefile)
->>>>>>> 9e7ee93e
         pico = mymod.get_pico(*args)
     else:
         pico = load_pico(existing_pico)
